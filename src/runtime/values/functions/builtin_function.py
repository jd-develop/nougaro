#!/usr/bin/env python3
# -*- coding:utf-8 -*-

# Nougaro : a python-interpreted high-level programming language
# Copyright (C) 2021-2024  Jean Dubois (https://github.com/jd-develop) <jd-dev@laposte.net>
#
# You should have received a copy of the GNU General Public License
# along with this program.  If not, see <https://www.gnu.org/licenses/>.

# IMPORTS
# __future__ import (must be first)
from __future__ import annotations
# nougaro modules imports
from src.lexer.position import DEFAULT_POSITION
from src.runtime.values.basevalues.value import Value
from src.runtime.values.functions.base_builtin_func import BaseBuiltInFunction
from src.runtime.values.functions.base_function import BaseFunction
from src.runtime.context import Context
from src.runtime.runtime_result import RTResult
from src.runtime.values.basevalues.basevalues import String, List, NoneValue, Module, Number, Object, Constructor
from src.misc import RunFunction, nice_str_from_idk, BuiltinFunctionDict, print_in_green, print_in_red, clear_screen
from src.misc import is_keyword, is_tok_type
from src.errors.errors import RTTypeErrorF, RTTypeError, RTIndexError, RTFileNotFoundError, RunTimeError, PythonError
from src.runtime.values.tools.py2noug import py2noug
from src.runtime.values.functions.sort_builtin_function import sort as _sort_a_nougaro_list
import src.conffiles
# built-in python imports
import os
import random
import sys
import subprocess
from typing import TYPE_CHECKING
if TYPE_CHECKING:
    from src.runtime.interpreter import Interpreter


class BuiltInFunction(BaseBuiltInFunction):
    def __init__(self, name: str, call_with_module_context: bool = False):
        super().__init__(name, DEFAULT_POSITION.copy(), DEFAULT_POSITION.copy(), call_with_module_context)
        self.cli_args = []

    def __repr__(self):
        if self.name == "exit":
            return "Use exit(), CTRL+C (i.e. interrupt) or CTRL+D (i.e. EOF) to exit."
        return f'<built-in function {self.name}>'

    def execute(self, args: list[Value | tuple[String, Value]], interpreter_: type[Interpreter], run: RunFunction,
                noug_dir: str, lexer_metas: dict[str, str | bool], exec_from: str = "<invalid>",
                use_context: Context | None = None, cli_args: list[String] | None = None,
                work_dir: str | None = None):
        # execute a built-in function
        # create the result
        result = RTResult()

        # generate the context and change the symbol table for the context
        exec_ctx = self.generate_new_context()
        assert exec_ctx.symbol_table is not None
        exec_ctx.symbol_table.set(
            "__exec_from__", String(exec_from, DEFAULT_POSITION.copy(), DEFAULT_POSITION.copy())
        )
        exec_ctx.symbol_table.set(
            "__actual_context__", String(self.name, DEFAULT_POSITION.copy(), DEFAULT_POSITION.copy())
        )
        if cli_args is None:
            self.cli_args = []
            exec_ctx.symbol_table.set("__args__", List([], DEFAULT_POSITION.copy(), DEFAULT_POSITION.copy()))
        else:
            self.cli_args = cli_args.copy()
            new_cli_args: list[Value] = list(map(nice_str_from_idk, cli_args))
            exec_ctx.symbol_table.set("__args__", List(new_cli_args, DEFAULT_POSITION.copy(), DEFAULT_POSITION.copy()))

        # get the method name and the method
        try:
            method_dict: BuiltinFunctionDict = self.builtin_functions[self.name]
        except KeyError:
            self.no_visit_method(exec_ctx)
            return result
        method = method_dict["function"]

        # populate arguments
        result.register(self.check_and_populate_args(
            method_dict["param_names"], args, exec_ctx,
            optional_params=method_dict["optional_params"],
            should_respect_args_number=method_dict["should_respect_args_number"]
        ))

        # if there is an error
        if result.should_return():
            return result

        # special built-in functions that needs the 'run' function (in nougaro.py) in their arguments
        if method_dict["run_noug_dir_work_dir"]:
            return_value = result.register(method(self, exec_ctx, run, noug_dir, work_dir))

            # if there is any error
            if result.should_return():
                return result
            assert return_value is not None
            return result.success(return_value)

        # special built-in functions that needs the 'noug_dir' value
        if method_dict["noug_dir"]:
            return_value = result.register(method(self, exec_ctx, noug_dir))

            # if there is any error
            if result.should_return() or return_value is None:
                return result
            return result.success(return_value)

        try:
            # we try to execute the function
            return_value = result.register(method(self, exec_ctx))
        except TypeError:  # there is no `exec_ctx` parameter
            try:
                return_value = result.register(method(self))
            except TypeError:  # it only executes when coding
                return_value = result.register(method(self, exec_ctx))
        if result.should_return() or return_value is None:  # check for any error
            return result
        # if all is OK, return what we should return
        return result.success(return_value)

    def no_visit_method(self, exec_ctx: Context):
        """Method called when the func name given through self.name is not defined"""
        print(exec_ctx)
        print(f"NOUGARO INTERNAL ERROR: No execute_{self.name} method defined in "
              f"src.runtime.values.functions.builtin_function.BuiltInFunction.\n"
              f"Please report this bug at https://jd-develop.github.io/nougaro/bugreport.html with all informations "
              f"above.")
        raise Exception(f'No execute_{self.name} method defined in '
                        f'src.runtime.values.functions.builtin_function.BuiltInFunction.')

    def is_eq(self, other: Value):
        return isinstance(other, BuiltInFunction) and self.name == other.name

    def copy(self):
        """Return a copy of self"""
        copy = BuiltInFunction(self.name)
        copy.set_context(self.context)
        copy.set_pos(self.pos_start, self.pos_end)
        copy.attributes = self.attributes.copy()
        return copy

    builtin_functions: dict[str, BuiltinFunctionDict] = {}

    # ==================
    # BUILT-IN FUNCTIONS
    # ==================

    def execute_void(self):
        """Return nothing"""
        # No params.
        return RTResult().success(NoneValue(self.pos_start, self.pos_end, False))

    builtin_functions["void"] = {
        "function": execute_void,
        "param_names": [],
        "optional_params": [],
        "should_respect_args_number": False,
        "run_noug_dir_work_dir": False,
        "noug_dir": False
    }
    
    def execute_print(self, exec_ctx: Context):
        """Print 'value'"""
        # Optional params:
        # * value
        assert exec_ctx.symbol_table is not None
        value = exec_ctx.symbol_table.getf('value')
        if value is not None:  # if the value is defined
            try:
                print(value.to_python_str())
            except UnicodeEncodeError as e:
                return RTResult().failure(RunTimeError(
                    value.pos_start, value.pos_end,
                    str(e), exec_ctx,
                    origin_file="src.runtime.values.functions.builtin_function.BuiltInFunction.execute_print"
                ))
            except AttributeError:
                print(str(value))
        else:  # the value is not defined, we just print a new line like in regular print() python builtin func
            print()
        return RTResult().success(NoneValue(self.pos_start, self.pos_end, False))

    builtin_functions["print"] = {
        "function": execute_print,
        "param_names": [],
        "optional_params": ["value"],
        "should_respect_args_number": True,
        "run_noug_dir_work_dir": False,
        "noug_dir": False
    }

    def execute_print_in_red(self, exec_ctx: Context):
        """Print 'value' in red"""
        # Optional params:
        # * value
        assert exec_ctx.symbol_table is not None
        value = exec_ctx.symbol_table.getf('value')
        if value is not None:  # if the value is defined
            try:
                print_in_red(value.to_python_str())
            except UnicodeEncodeError as e:
                return RTResult().failure(RunTimeError(
                    value.pos_start, value.pos_end,
                    str(e), exec_ctx,
                    origin_file="src.runtime.values.functions.builtin_function.BuiltInFunction.execute_print_in_red"
                ))
            except AttributeError:
                print_in_red(str(value))
        else:  # the value is not defined, we just print a new line like in regular print() python builtin func
            print_in_red()
        return RTResult().success(NoneValue(self.pos_start, self.pos_end, False))

    builtin_functions["print_in_red"] = {
        "function": execute_print_in_red,
        "param_names": [],
        "optional_params": ["value"],
        "should_respect_args_number": True,
        "run_noug_dir_work_dir": False,
        "noug_dir": False
    }

    def execute_print_in_green(self, exec_ctx: Context):
        """Print 'value' in green"""
        # Optional params:
        # * value
        assert exec_ctx.symbol_table is not None
        value = exec_ctx.symbol_table.getf('value')
        if value is not None:  # if the value is defined
            try:
                print_in_green(value.to_python_str())
            except UnicodeEncodeError as e:
                return RTResult().failure(RunTimeError(
                    value.pos_start, value.pos_end,
                    str(e), exec_ctx,
                    origin_file="src.runtime.values.functions.builtin_function.BuiltInFunction.execute_print_in_green"
                ))
            except AttributeError:
                print_in_green(str(value))
        else:  # the value is not defined, we just print a new line like in regular print() python builtin func
            print_in_green()
        return RTResult().success(NoneValue(self.pos_start, self.pos_end, False))

    builtin_functions["print_in_green"] = {
        "function": execute_print_in_green,
        "param_names": [],
        "optional_params": ["value"],
        "should_respect_args_number": True,
        "run_noug_dir_work_dir": False,
        "noug_dir": False
    }

    def execute_print_ret(self, exec_ctx: Context):
        """Print 'value' and returns 'value'"""
        # Optional params:
        # * value
        assert exec_ctx.symbol_table is not None
        value = exec_ctx.symbol_table.getf('value')
        if value is not None:  # if the value is defined
            try:
                print(value.to_python_str())
                return RTResult().success(String(value.to_python_str(), self.pos_start, self.pos_end))
            except UnicodeEncodeError as e:
                return RTResult().failure(RunTimeError(
                    value.pos_start, value.pos_end,
                    str(e), exec_ctx,
                    origin_file="src.runtime.values.functions.builtin_function.BuiltInFunction.execute_print_ret"
                ))
            except AttributeError:
                print(str(value))
                return RTResult().success(String(str(value), self.pos_start, self.pos_end))
        else:
            # the value is not defined, we just print a new line like in regular print() python builtin func and return
            # an empty str
            print()
            return RTResult().success(String('', self.pos_start, self.pos_end))

    builtin_functions["print_ret"] = {
        "function": execute_print_ret,
        "param_names": [],
        "optional_params": ["value"],
        "should_respect_args_number": True,
        "run_noug_dir_work_dir": False,
        "noug_dir": False
    }

    def execute_print_in_red_ret(self, exec_ctx: Context):
        """Print 'value' in red and returns 'value'"""
        # Optional params:
        # * value
        assert exec_ctx.symbol_table is not None
        value = exec_ctx.symbol_table.getf('value')
        easter_egg = exec_ctx.symbol_table.getf('easteregg?')
        if value is not None:  # if the value is defined
            try:
                print_in_red(value.to_python_str())
                easter_egg_trigger = "Is there an easter egg in this program? That would be so cool!"
                if easter_egg is not None and value.to_python_str() == easter_egg_trigger:
                    if isinstance(easter_egg, String) and easter_egg.value == "thanks":
                        print("You’re welcome :)")
                    return RTResult().success(String("Here you go!", self.pos_start, self.pos_end))
                return RTResult().success(String(value.to_python_str(), self.pos_start, self.pos_end))
            except UnicodeEncodeError as e:
                return RTResult().failure(RunTimeError(
                    value.pos_start, value.pos_end,
                    str(e), exec_ctx,
                    origin_file="src.runtime.values.functions.builtin_function.BuiltInFunction.execute_print_in_red_ret"
                ))
            except AttributeError:
                print_in_red(str(value))
                return RTResult().success(String(str(value), self.pos_start, self.pos_end))
        else:
            # the value is not defined, we just print a new line like in regular print() python builtin func and return
            # an empty str
            print_in_red()
            return RTResult().success(String('', self.pos_start, self.pos_end))

    builtin_functions["print_in_red_ret"] = {
        "function": execute_print_in_red_ret,
        "param_names": [],
        "optional_params": ["value", "easteregg?"],
        "should_respect_args_number": True,
        "run_noug_dir_work_dir": False,
        "noug_dir": False
    }

    def execute_print_in_green_ret(self, exec_ctx: Context):
        """Print 'value' in green and returns 'value'"""
        # Optional params:
        # * value
        assert exec_ctx.symbol_table is not None
        value = exec_ctx.symbol_table.getf('value')
        if value is not None:  # if the value is defined
            try:
                print_in_green(value.to_python_str())
                return RTResult().success(String(value.to_python_str(), self.pos_start, self.pos_end))
            except UnicodeEncodeError as e:
                return RTResult().failure(RunTimeError(
                    value.pos_start, value.pos_end,
                    str(e), exec_ctx,
                    origin_file="src.runtime.values.functions.builtin_function.BuiltInFunction.execute_print_in_green_ret"
                ))
            except AttributeError:
                print_in_green(str(value))
                return RTResult().success(String(str(value), self.pos_start, self.pos_end))
        else:
            # the value is not defined, we just print a new line like in regular print() python builtin func and return
            # an empty str
            print_in_green()
            return RTResult().success(String('', self.pos_start, self.pos_end))

    builtin_functions["print_in_green_ret"] = {
        "function": execute_print_in_green_ret,
        "param_names": [],
        "optional_params": ["value"],
        "should_respect_args_number": True,
        "run_noug_dir_work_dir": False,
        "noug_dir": False
    }

    def execute_input(self, exec_ctx: Context):
        """Basic input (str)"""
        # Optional params:
        # * text_to_display
        assert exec_ctx.symbol_table is not None
        text_to_display = exec_ctx.symbol_table.getf('text_to_display')  # we get the text to display
        if text_to_display is not None:
            try:
                text = input(text_to_display.to_python_str())
            except UnicodeEncodeError as e:
                return RTResult().failure(RunTimeError(
                    text_to_display.pos_start, text_to_display.pos_end,
                    str(e), exec_ctx,
                    origin_file="src.runtime.values.functions.builtin_function.BuiltInFunction.execute_input"
                ))
        else:
            text = input()
        return RTResult().success(String(text, self.pos_start, self.pos_end))

    builtin_functions["input"] = {
        "function": execute_input,
        "param_names": [],
        "optional_params": ["text_to_display"],
        "should_respect_args_number": True,
        "run_noug_dir_work_dir": False,
        "noug_dir": False
    }

    def execute_input_int(self, exec_ctx: Context):
        """Basic input (int). Repeat while entered value is not an int."""
        # Optional params:
        # * text_to_display
        assert exec_ctx.symbol_table is not None
        text_to_display = exec_ctx.symbol_table.getf('text_to_display')  # we get the text to display
        while True:
            if text_to_display is not None:
                try:
                    text = input(text_to_display.to_python_str())
                except UnicodeEncodeError as e:
                    return RTResult().failure(RunTimeError(
                        text_to_display.pos_start, text_to_display.pos_end,
                        str(e), exec_ctx,
                        origin_file="src.runtime.values.functions.builtin_function.BuiltInFunction.execute_input_int"
                    ))
            else:
                text = input()

            try:
                number = int(text)
                break
            except ValueError:
                print(f"'{text}' must be an integer. Try again: ")
        return RTResult().success(Number(number, self.pos_start, self.pos_end))

    builtin_functions["input_int"] = {
        "function": execute_input_int,
        "param_names": [],
        "optional_params": ["text_to_display"],
        "should_respect_args_number": True,
        "run_noug_dir_work_dir": False,
        "noug_dir": False
    }

    def execute_input_num(self, exec_ctx: Context):
        """Basic input (int or float). Repeat while entered value is not a num."""
        # Optional params:
        # * text_to_display
        assert exec_ctx.symbol_table is not None
        text_to_display = exec_ctx.symbol_table.getf('text_to_display')  # we get the text to display
        while True:
            if text_to_display is not None:
                try:
                    text = input(text_to_display.to_python_str())
                except UnicodeDecodeError as e:
                    return RTResult().failure(RunTimeError(
                        text_to_display.pos_start, text_to_display.pos_end,
                        str(e), exec_ctx,
                        origin_file="src.runtime.values.functions.builtin_function.BuiltInFunction.execute_input_num"
                    ))
            else:
                text = input()
            
            try:
                number = int(text)
                break
            except ValueError:
                try:
                    number = float(text)
                    break
                except ValueError:
                    print(f"'{text}' must be a number. Try again: ")
        return RTResult().success(Number(number, self.pos_start, self.pos_end))
    
    builtin_functions["input_num"] = {
        "function": execute_input_num,
        "param_names": [],
        "optional_params": ["text_to_display"],
        "should_respect_args_number": True,
        "run_noug_dir_work_dir": False,
        "noug_dir": False
    }

    def execute_clear(self):
        """Clear the screen"""
        # No params.
        clear_screen()
        return RTResult().success(NoneValue(self.pos_start, self.pos_end, False))

    builtin_functions["clear"] = {
        "function": execute_clear,
        "param_names": [],
        "optional_params": [],
        "should_respect_args_number": False,
        "run_noug_dir_work_dir": False,
        "noug_dir": False
    }

    def execute_is_int(self, exec_ctx: Context):
        """Check if 'value' is an integer"""
        # Params:
        # * value
        assert exec_ctx.symbol_table is not None
        value = exec_ctx.symbol_table.getf('value')  # we get the value
        is_int = isinstance(value, Number) and  value.type_ == 'int'
        return RTResult().success(Number(is_int, self.pos_start, self.pos_end))

    builtin_functions["is_int"] = {
        "function": execute_is_int,
        "param_names": ["value"],
        "optional_params": [],
        "should_respect_args_number": True,
        "run_noug_dir_work_dir": False,
        "noug_dir": False
    }

    def execute_is_float(self, exec_ctx: Context):
        """Check if 'value' is a float"""
        # Params:
        # * value
        assert exec_ctx.symbol_table is not None
        value = exec_ctx.symbol_table.getf('value')  # we get the value
        is_float = isinstance(value, Number) and value.type_ == "float"
        return RTResult().success(Number(is_float, self.pos_start, self.pos_end))

    builtin_functions["is_float"] = {
        "function": execute_is_float,
        "param_names": ["value"],
        "optional_params": [],
        "should_respect_args_number": True,
        "run_noug_dir_work_dir": False,
        "noug_dir": False
    }

    def execute_is_num(self, exec_ctx: Context):
        """Check if 'value' is an int or a float"""
        # Params:
        # * value
        assert exec_ctx.symbol_table is not None
        value = exec_ctx.symbol_table.getf('value')  # we get the value
        is_number = isinstance(value, Number)  # we check if the value is a number
        return RTResult().success(Number(is_number, self.pos_start, self.pos_end))

    builtin_functions["is_num"] = {
        "function": execute_is_num,
        "param_names": ["value"],
        "optional_params": [],
        "should_respect_args_number": True,
        "run_noug_dir_work_dir": False,
        "noug_dir": False
    }

    def execute_is_list(self, exec_ctx: Context):
        """Check if 'value' is a List"""
        # Params:
        # * value
        # we get the value and check if it is a list
        assert exec_ctx.symbol_table is not None
        is_list = isinstance(exec_ctx.symbol_table.getf('value'), List)
        return RTResult().success(Number(is_list, self.pos_start, self.pos_end))

    builtin_functions["is_list"] = {
        "function": execute_is_list,
        "param_names": ["value"],
        "optional_params": [],
        "should_respect_args_number": True,
        "run_noug_dir_work_dir": False,
        "noug_dir": False
    }

    def execute_is_str(self, exec_ctx: Context):
        """Check if 'value' is a String"""
        # Params:
        # * value
        # we get the value and check if it is a str
        assert exec_ctx.symbol_table is not None
        is_str = isinstance(exec_ctx.symbol_table.getf('value'), String)
        return RTResult().success(Number(is_str, self.pos_start, self.pos_end))

    builtin_functions["is_str"] = {
        "function": execute_is_str,
        "param_names": ["value"],
        "optional_params": [],
        "should_respect_args_number": True,
        "run_noug_dir_work_dir": False,
        "noug_dir": False
    }

    def execute_is_func(self, exec_ctx: Context):
        """Check if 'value' is a BaseFunction"""
        # Params:
        # * value
        assert exec_ctx.symbol_table is not None
        is_func = isinstance(exec_ctx.symbol_table.getf('value'), BaseFunction)  # we get the value and check if it
        #                                                                          is a function
        return RTResult().success(Number(is_func, self.pos_start, self.pos_end))

    builtin_functions["is_func"] = {
        "function": execute_is_func,
        "param_names": ["value"],
        "optional_params": [],
        "should_respect_args_number": True,
        "run_noug_dir_work_dir": False,
        "noug_dir": False
    }

    def execute_is_none(self, exec_ctx: Context):
        """Check if 'value' is a NoneValue"""
        # Params:
        # * value
        # we get the value and check if it is None
        assert exec_ctx.symbol_table is not None
        is_none = isinstance(exec_ctx.symbol_table.getf('value'), NoneValue)
        return RTResult().success(Number(is_none, self.pos_start, self.pos_end))

    builtin_functions["is_none"] = {
        "function": execute_is_none,
        "param_names": ["value"],
        "optional_params": [],
        "should_respect_args_number": True,
        "run_noug_dir_work_dir": False,
        "noug_dir": False
    }

    def execute_is_module(self, exec_ctx: Context):
        """Check if 'value' is a Module"""
        # Params:
        # * value
        # we get the value and check if it is a module
        assert exec_ctx.symbol_table is not None
        is_module = isinstance(exec_ctx.symbol_table.getf('value'), Module)
        return RTResult().success(Number(is_module, self.pos_start, self.pos_end))

    builtin_functions["is_module"] = {
        "function": execute_is_module,
        "param_names": ["value"],
        "optional_params": [],
        "should_respect_args_number": True,
        "run_noug_dir_work_dir": False,
        "noug_dir": False
    }

    def execute_is_object(self, exec_ctx: Context):
        """Check if 'value' is a Module"""
        # Params:
        # * value
        # we get the value and check if it is an object
        assert exec_ctx.symbol_table is not None
        is_object = isinstance(exec_ctx.symbol_table.getf('value'), Object)
        return RTResult().success(Number(is_object, self.pos_start, self.pos_end))

    builtin_functions["is_object"] = {
        "function": execute_is_object,
        "param_names": ["value"],
        "optional_params": [],
        "should_respect_args_number": True,
        "run_noug_dir_work_dir": False,
        "noug_dir": False
    }

    def execute_is_constructor(self, exec_ctx: Context):
        """Check if 'value' is a Module"""
        # Params:
        # * value
        # we get the value and check if it is a constructor
        assert exec_ctx.symbol_table is not None
        is_constructor = isinstance(exec_ctx.symbol_table.getf('value'), Constructor)
        return RTResult().success(Number(is_constructor, self.pos_start, self.pos_end))

    builtin_functions["is_constructor"] = {
        "function": execute_is_constructor,
        "param_names": ["value"],
        "optional_params": [],
        "should_respect_args_number": True,
        "run_noug_dir_work_dir": False,
        "noug_dir": False
    }

    def execute_append(self, exec_ctx: Context):
        """Append 'value' to 'list'"""
        # Params:
        # * list
        # * value
        # we get list and value
        assert exec_ctx.symbol_table is not None
        list_ = exec_ctx.symbol_table.getf('list')
        value = exec_ctx.symbol_table.getf('value')

        if not isinstance(list_, List):  # we check if the list is a list
            assert list_ is not None
            return RTResult().failure(RTTypeErrorF(
                list_.pos_start, list_.pos_end, "first", "append", "list", list_,
                exec_ctx, "src.runtime.values.functions.builtin_function.BuiltInFunction.execute_append"
            ))

        assert value is not None
        list_.elements.append(value)  # we append the element to the list (changes in the symbol table too)
        list_.update_should_print()
        return RTResult().success(list_)

    builtin_functions["append"] = {
        "function": execute_append,
        "param_names": ["list", "value"],
        "optional_params": [],
        "should_respect_args_number": True,
        "run_noug_dir_work_dir": False,
        "noug_dir": False
    }

    def execute_pop(self, exec_ctx: Context):
        """Remove element at 'index' from 'list'"""
        # Params:
        # * list
        # Optional params:
        # * index
        # we get the list and the index
        assert exec_ctx.symbol_table is not None
        list_ = exec_ctx.symbol_table.getf('list')
        index = exec_ctx.symbol_table.getf('index')

        if not isinstance(list_, List):  # we check if the list is a list
            assert list_ is not None
            return RTResult().failure(RTTypeErrorF(
                list_.pos_start, list_.pos_end, "first", "pop", "list", list_,
                exec_ctx, "src.runtime.values.functions.builtin_function.BuiltInFunction.execute_pop"
            ))

        if index is None:
            index = Number(-1, self.pos_start, self.pos_end)
        if not isinstance(index, Number) or not isinstance(index.value, int):  # we check if the index is an int
            assert index is not None
            return RTResult().failure(RTTypeErrorF(
                index.pos_start, index.pos_end, "second", "pop", "integer", index,
                exec_ctx, "src.runtime.values.functions.builtin_function.BuiltInFunction.execute_pop"
            ))

        try:  # we try to pop the element
            element = list_.elements.pop(index.value)
            list_.update_should_print()
        except IndexError:  # except if the index is out of range
            error_pos_start = list_.pos_start
            error_pos_end = index.pos_end
            return RTResult().failure(RTIndexError(
                error_pos_start, error_pos_end,
                f'pop index {index.value} out of range.',
                exec_ctx, "src.runtime.values.functions.builtin_function.BuiltInFunction.execute_pop"
            ))
        return RTResult().success(element)

    builtin_functions["pop"] = {
        "function": execute_pop,
        "param_names": ["list"],
        "optional_params": ["index"],
        "should_respect_args_number": True,
        "run_noug_dir_work_dir": False,
        "noug_dir": False
    }

    def execute_insert(self, exec_ctx: Context):
        """Remove element at 'index' from 'list'"""
        # Params:
        # * list
        # * value
        # * index
        # we get all we need
        assert exec_ctx.symbol_table is not None
        list_ = exec_ctx.symbol_table.getf('list')
        value = exec_ctx.symbol_table.getf('value')
        index = exec_ctx.symbol_table.getf('index')

        # we check if everything OK
        if not isinstance(list_, List):
            assert list_ is not None
            return RTResult().failure(RTTypeErrorF(
                list_.pos_start, list_.pos_end, "first", "insert", "list", list_,
                exec_ctx, "src.runtime.values.functions.builtin_function.BuiltInFunction.execute_insert"
            ))

        if index is None:
            index = Number(len(list_.elements), self.pos_start, self.pos_end)

        if not isinstance(index, Number) or not isinstance(index.value, int):
            return RTResult().failure(RTTypeErrorF(
                index.pos_start, index.pos_end, "third", "insert", "integer", index,
                exec_ctx, "src.runtime.values.functions.builtin_function.BuiltInFunction.execute_insert"
            ))

        # if everything OK, we insert the element to the list at the right index
        assert value is not None
        list_.elements.insert(index.value, value)
        list_.update_should_print()
        return RTResult().success(list_)

    builtin_functions["insert"] = {
        "function": execute_insert,
        "param_names": ["list", "value"],
        "optional_params": ["index"],
        "should_respect_args_number": True,
        "run_noug_dir_work_dir": False,
        "noug_dir": False
    }

    def execute_extend(self, exec_ctx: Context):
        """Extend list 'list1' with the elements of 'list2'"""
        # Params:
        # * list1
        # * list2
        # Optional params:
        # * delete_duplicates
        # we get our arguments
        assert exec_ctx.symbol_table is not None
        list1 = exec_ctx.symbol_table.getf('list1')
        list2 = exec_ctx.symbol_table.getf('list2')
        delete_duplicates = exec_ctx.symbol_table.getf('delete_duplicates')

        # we check the types
        if not isinstance(list1, List):
            assert list1 is not None
            return RTResult().failure(RTTypeErrorF(
                list1.pos_start, list1.pos_end, "first", "extend", "list", list1,
                exec_ctx, "src.runtime.values.functions.builtin_function.BuiltInFunction.execute_extend"
            ))

        assert list2 is not None
        if not isinstance(list2, List):
            return RTResult().failure(RTTypeErrorF(
                list2.pos_start, list2.pos_end, "second", "extend", "list", list2,
                exec_ctx, "src.runtime.values.functions.builtin_function.BuiltInFunction.execute_extend"
            ))

        # if delete_duplicates is defined
        if delete_duplicates is not None:
            if not isinstance(delete_duplicates, Number):
                return RTResult().failure(RTTypeErrorF(
                    list2.pos_start, list2.pos_end, "third", "extend", "number", delete_duplicates,
                    exec_ctx, "src.runtime.values.functions.builtin_function.BuiltInFunction.execute_extend"
                ))
            if delete_duplicates.is_true():  # we have to delete duplicates
                list1_e = list1.elements
                list2_e = list2.elements
                final_list = list1_e.copy()  # we append all the elements of the first list to the final one
                for e in list2_e:
                    can_append = True
                    for e1 in list1_e:
                        # very slow thing : for each element of a list we have to check all the other one ones
                        # TODO: find another way to do that (instead of this for loop) (extend > delete_duplicates)
                        equal, error = e.get_comparison_eq(e1)
                        if error is not None:  # there is an error, there are not the same
                            continue
                        if equal is not None and equal.is_true():  # there is no error and they’re equal and duplicates
                            can_append = False
                    if can_append:  # if not duplicate, we append the element to the final list
                        final_list.append(e)
                return RTResult().success(List(final_list, self.pos_start, self.pos_end))

        list1.elements.extend(list2.elements)  # we finally extend
        list1.update_should_print()
        return RTResult().success(list1)

    builtin_functions["extend"] = {
        "function": execute_extend,
        "param_names": ["list1", "list2"],
        "optional_params": ["delete_duplicates"],
        "should_respect_args_number": True,
        "run_noug_dir_work_dir": False,
        "noug_dir": False
    }

    def execute_get(self, exec_ctx: Context):
        # Params:
        # * list
        # * index
        # we get the list and the index
        assert exec_ctx.symbol_table is not None
        list_ = exec_ctx.symbol_table.getf('list')
        index_ = exec_ctx.symbol_table.getf('index')

        assert list_ is not None
        if not isinstance(list_, List):  # we check if the list is a list
            return RTResult().failure(RTTypeErrorF(
                list_.pos_start, list_.pos_end, "first", "get", "list", list_,
                exec_ctx, "src.runtime.values.functions.builtin_function.BuiltInFunction.execute_get"
            ))

        assert index_ is not None
        if not isinstance(index_, Number) or not isinstance(index_.value, int):  # we check if the index is a number
            return RTResult().failure(RTTypeErrorF(
                index_.pos_start, index_.pos_end, "second", "get", "integer", index_,
                exec_ctx, "src.runtime.values.functions.builtin_function.BuiltInFunction.execute_get"
            ))

        try:
            return RTResult().success(list_[index_.value])  # we return the element at the index
        except IndexError:  # except if the index is out of range
            return RTResult().failure(RTIndexError(
                list_.pos_start, index_.pos_end,
                f'list index {index_.value} out of range.',
                exec_ctx, "src.runtime.values.functions.builtin_function.BuiltInFunction.execute_get"
            ))
    
    builtin_functions["get"] = {
        "function": execute_get,
        "param_names": ["list", "index"],
        "optional_params": [],
        "should_respect_args_number": True,
        "run_noug_dir_work_dir": False,
        "noug_dir": False
    }

    def execute_replace(self, exec_ctx: Context):
        """Replace an element in a list by another"""
        # Params:
        # * list
        # * index
        # * value
        # we get our args
        assert exec_ctx.symbol_table is not None
        list_ = exec_ctx.symbol_table.getf("list")
        index_ = exec_ctx.symbol_table.getf('index')
        value = exec_ctx.symbol_table.getf('value')

        assert list_ is not None
        # we check the values
        if not isinstance(list_, List):
            return RTResult().failure(RTTypeErrorF(
                list_.pos_start, list_.pos_end, "first", "replace", "list", list_,
                exec_ctx, "src.runtime.values.functions.builtin_function.BuiltInFunction.execute_replace"
            ))

        assert index_ is not None
        if not isinstance(index_, Number) or not isinstance(index_.value, int):
            return RTResult().failure(RTTypeErrorF(
                index_.pos_start, index_.pos_end, "second", "replace", "integer", index_,
                exec_ctx, "src.runtime.values.functions.builtin_function.BuiltInFunction.execute_replace"
            ))

        assert value is not None
        # everything OK : we replace the element
        try:
            list_.elements[index_.value] = value
            list_.update_should_print()
        except IndexError:  # except if the index is out of range
            return RTResult().failure(RTIndexError(
                list_.pos_start, index_.pos_end,
                f'list index {index_.value} out of range.',
                exec_ctx, "src.runtime.values.functions.builtin_function.BuiltInFunction.execute_replace"
            ))

        return RTResult().success(list_)

    builtin_functions["replace"] = {
        "function": execute_replace,
        "param_names": ["list", "index", "value"],
        "optional_params": [],
        "should_respect_args_number": True,
        "run_noug_dir_work_dir": False,
        "noug_dir": False
    }

    def execute_max(self, exec_ctx: Context):
        """Calculates the max value of a list"""
        # Params:
        # * value
        # Optional params:
        # * ignore_not_num (default False)

        # first we get the list
        assert exec_ctx.symbol_table is not None
        list_ = exec_ctx.symbol_table.getf('list')
        assert list_ is not None
        if not isinstance(list_, List):
            return RTResult().failure(RTTypeErrorF(
                list_.pos_start, list_.pos_end, "first", "max", "list", list_,
                exec_ctx, "src.runtime.values.functions.builtin_function.BuiltInFunction.execute_max"
            ))

        # then we get "ignore_not_num"
        ignore_not_num = exec_ctx.symbol_table.getf('ignore_not_num')
        if ignore_not_num is None:
            ignore_not_num = Number(False, self.pos_start, self.pos_end)
        if not isinstance(ignore_not_num, Number):
            assert ignore_not_num is not None
            return RTResult().failure(RTTypeErrorF(
                ignore_not_num.pos_start, ignore_not_num.pos_end, "second", "max", "number", ignore_not_num,
                exec_ctx, "src.runtime.values.functions.builtin_function.BuiltInFunction.execute_max"
            ))

        # then we check if the list is good
        if ignore_not_num.is_false():
            if not all(isinstance(e, Number) for e in list_.elements):
                return RTResult().failure(RTTypeError(
                    list_.pos_start, list_.pos_end,
                    "first argument of builtin function `max` must be a list containing only numbers. "
                    "You can execute the function with True as the second argument to avoid this error.",
                    exec_ctx, "src.runtime.values.functions.builtin_function.BuiltInFunction.execute_max"
                ))

        # we transform our list
        list_ = [e.value for e in list_.elements if isinstance(e, Number)]

        if len(list_) == 0:
            return RTResult().success(NoneValue(self.pos_start, self.pos_end))

        max_ = max(list_)
        return RTResult().success(Number(max_, self.pos_start, self.pos_end))
    
    builtin_functions["max"] = {
        "function": execute_max,
        "param_names": ["list"],
        "optional_params": ["ignore_not_num"],
        "should_respect_args_number": True,
        "run_noug_dir_work_dir": False,
        "noug_dir": False
    }

    def execute_min(self, exec_ctx: Context):
        """Calculates the min value of a list"""
        # Params:
        # * value
        # Optional params:
        # * ignore_not_num (default False)

        # first we get the list
        assert exec_ctx.symbol_table is not None
        list_ = exec_ctx.symbol_table.getf('list')

        assert list_ is not None
        if not isinstance(list_, List):
            return RTResult().failure(RTTypeErrorF(
                list_.pos_start, list_.pos_end, "first", "min", "list", list_,
                exec_ctx, "src.runtime.values.functions.builtin_function.BuiltInFunction.execute_min"
            ))

        # then we get "ignore_not_num"
        ignore_not_num = exec_ctx.symbol_table.getf('ignore_not_num')
        if ignore_not_num is None:
            ignore_not_num = Number(False, self.pos_start, self.pos_end)
        if not isinstance(ignore_not_num, Number):
            assert ignore_not_num is not None
            return RTResult().failure(RTTypeErrorF(
                ignore_not_num.pos_start, ignore_not_num.pos_end, "second", "min", "number", ignore_not_num,
                exec_ctx, "src.runtime.values.functions.builtin_function.BuiltInFunction.execute_min"
            ))

        # then we check if the list is good
        if ignore_not_num.is_false():
            if not all(isinstance(e, Number) for e in list_.elements):
                return RTResult().failure(RTTypeError(
                    list_.pos_start, list_.pos_end,
                    "first argument of builtin function `min` must be a list containing only numbers. "
                    "You can execute the function with True as the second argument to avoid this error.",
                    exec_ctx, "src.runtime.values.functions.builtin_function.BuiltInFunction.execute_min"
                ))

        # we transform our list
        list_ = [e.value for e in list_.elements if isinstance(e, Number)]

        if len(list_) == 0:
            return RTResult().success(NoneValue(self.pos_start, self.pos_end))

        max_ = min(list_)
        return RTResult().success(Number(max_, self.pos_start, self.pos_end))

    builtin_functions["min"] = {
        "function": execute_min,
        "param_names": ["list"],
        "optional_params": ["ignore_not_num"],
        "should_respect_args_number": True,
        "run_noug_dir_work_dir": False,
        "noug_dir": False
    }

    def execute_split(self, exec_ctx: Context):
        """Splits a str into a list."""
        # Optional params:
        # * char
        # we get our args
        assert exec_ctx.symbol_table is not None
        str_ = exec_ctx.symbol_table.getf('str')
        char = exec_ctx.symbol_table.getf('char')

        # we check the types
        if not isinstance(str_, String):
            assert str_ is not None
            return RTResult().failure(RTTypeErrorF(
                str_.pos_start, str_.pos_end, "first", "split", "str", str_,
                exec_ctx, "src.runtime.values.functions.builtin_function.BuiltInFunction.execute_split"
            ))
        if char is None or isinstance(char, NoneValue):
            char = String(' ', self.pos_start, self.pos_end)  # if there is no split char given, we split at the spaces
        if not isinstance(char, String):
            assert char is not None
            return RTResult().failure(RTTypeErrorF(
                char.pos_start, char.pos_end, "second", "split", "str", char,
                exec_ctx, "src.runtime.values.functions.builtin_function.BuiltInFunction.execute_split",
                or_="None"
            ))
        # we split and make the list that we return
        split_res = str_.value.split(char.value)
        new_list: list[Value] = []
        for e in split_res:
            new_list.append(String(e, self.pos_start, self.pos_end))
        final_list = List(new_list, self.pos_start, self.pos_end)

        return RTResult().success(final_list)
    
    builtin_functions["split"] = {
        "function": execute_split,
        "param_names": ["str"],
        "optional_params": ["char"],
        "should_respect_args_number": True,
        "run_noug_dir_work_dir": False,
        "noug_dir": False
    }

    def execute_exit(self, exec_ctx: Context):
        """Stops the Nougaro Interpreter"""
        # Optional params:
        # * code
        assert exec_ctx.symbol_table is not None
        code = exec_ctx.symbol_table.getf('code')
        if isinstance(code, Number) or isinstance(code, String):
            if isinstance(code.value, int) or isinstance(code.value, str):
                sys.exit(code.value)  # !!!!!!!!!!!!!! ALWAYS USE sys.exit() INSTEAD OF exit() OR quit() !!!!!!!!!!!!!!!
        sys.exit()

    builtin_functions["exit"] = {
        "function": execute_exit,
        "param_names": [],
        "optional_params": ["code"],
        "should_respect_args_number": True,
        "run_noug_dir_work_dir": False,
        "noug_dir": False
    }

    def execute_type(self, exec_ctx: Context):
        """Get the type of 'value'"""
        # Params :
        # * value
        assert exec_ctx.symbol_table is not None
        value_to_get_type = exec_ctx.symbol_table.getf('value')  # we get the value
        assert value_to_get_type is not None
        return RTResult().success(String(value_to_get_type.type_, self.pos_start, self.pos_end))  # we return its type

    builtin_functions["type"] = {
        "function": execute_type,
        "param_names": ["value"],
        "optional_params": [],
        "should_respect_args_number": True,
        "run_noug_dir_work_dir": False,
        "noug_dir": False
    }

    def execute_py_type(self, exec_ctx: Context):
        """Get the python type of 'value'"""
        # Params :
        # * value
        assert exec_ctx.symbol_table is not None
        value_to_get_type = exec_ctx.symbol_table.getf('value')  # we get the value
        return RTResult().success(
            String(str(type(value_to_get_type)), self.pos_start, self.pos_end)
        )  # we return its python type

    builtin_functions["__py_type__"] = {
        "function": execute_py_type,
        "param_names": ["value"],
        "optional_params": [],
        "should_respect_args_number": True,
        "run_noug_dir_work_dir": False,
        "noug_dir": False
    }

    def execute_str(self, exec_ctx: Context):
        """Python 'str()'"""
        # Params :
        # * value
        assert exec_ctx.symbol_table is not None
        value = exec_ctx.symbol_table.getf('value')  # we get the value
        assert value is not None
        str_value, error = value.to_str_()  # we convert
        if error is not None:
            return error  # error is already an RTResult in convert methods in all Value classes
        assert str_value is not None

        return RTResult().success(str_value)

    builtin_functions["str"] = {
        "function": execute_str,
        "param_names": ["value"],
        "optional_params": [],
        "should_respect_args_number": True,
        "run_noug_dir_work_dir": False,
        "noug_dir": False
    }

    def execute_int(self, exec_ctx: Context):
        """Python 'int()'"""
        # Params :
        # * value
        assert exec_ctx.symbol_table is not None
        value = exec_ctx.symbol_table.getf('value')  # we get the value
        assert value is not None
        int_value, error = value.to_int_()  # we convert
        if error is not None:
            return error  # error is already an RTResult in convert methods in all Value classes
        assert int_value is not None

        return RTResult().success(int_value)

    builtin_functions["int"] = {
        "function": execute_int,
        "param_names": ["value"],
        "optional_params": [],
        "should_respect_args_number": True,
        "run_noug_dir_work_dir": False,
        "noug_dir": False
    }

    def execute_float(self, exec_ctx: Context):
        """Python 'float()'"""
        # Params :
        # * value
        assert exec_ctx.symbol_table is not None
        value = exec_ctx.symbol_table.getf('value')  # we get the value
        assert value is not None
        float_value, error = value.to_float_()  # we convert
        if error is not None:
            return error  # error is already an RTResult in convert methods in all Value classes
        assert float_value is not None

        return RTResult().success(float_value)

    builtin_functions["float"] = {
        "function": execute_float,
        "param_names": ["value"],
        "optional_params": [],
        "should_respect_args_number": True,
        "run_noug_dir_work_dir": False,
        "noug_dir": False
    }

    def execute_list(self, exec_ctx: Context):
        """Python 'list()'"""
        # Params :
        # * value
        assert exec_ctx.symbol_table is not None
        value = exec_ctx.symbol_table.getf('value')  # we get the value
        assert value is not None
        if isinstance(value, List):
            return RTResult().success(value.true_copy())
        list_value, error = value.to_list_()  # we convert
        if error is not None:
            return error  # error is already an RTResult in convert methods in all Value classes
        assert list_value is not None

        return RTResult().success(list_value)

    builtin_functions["list"] = {
        "function": execute_list,
        "param_names": ["value"],
        "optional_params": [],
        "should_respect_args_number": True,
        "run_noug_dir_work_dir": False,
        "noug_dir": False
    }

    def execute_len(self, exec_ctx: Context):
        """Returns the length of a list or a str"""
        # Params :
        # * list
        assert exec_ctx.symbol_table is not None
        value_ = exec_ctx.symbol_table.getf('value')  # we get the value

        # we check if the value is a list or a str
        if not isinstance(value_, List) and not isinstance(value_, String):
            assert value_ is not None
            return RTResult().failure(RTTypeErrorF(
                value_.pos_start, value_.pos_end, "first", "len", "list", value_,
                exec_ctx, "src.runtime.values.functions.builtin_function.BuiltInFunction.execute_len", or_="str"
            ))

        if isinstance(value_, List):
            return RTResult().success(Number(len(value_.elements), self.pos_start, self.pos_end))
        else:
            return RTResult().success(Number(len(value_.value), self.pos_start, self.pos_end))

    builtin_functions["len"] = {
        "function": execute_len,
        "param_names": ["value"],
        "optional_params": [],
        "should_respect_args_number": True,
        "run_noug_dir_work_dir": False,
        "noug_dir": False
    }

    def execute_rickroll(self, exec_ctx: Context):
        """Hmm... You haven't seen anything"""
        # btw: this function is purposefuly undocummented. Don’t include any
        # changes in the changelog, or in git commits, or in the Wiki, etc.
        # Also, please don’t delete it: it’s funny :)
        assert exec_ctx.symbol_table is not None
        type_ = exec_ctx.symbol_table.getf("type")
        is_there_a_type = isinstance(type_, String)
        if is_there_a_type and type_.value == "printer":
            link = "jeg_TJvkSjg"
        else:
            link = "dQw4w9WgXcQ"
        import webbrowser
        webbrowser.open(f"https://www.youtube.com/watch?v={link}", new=2)
        return RTResult().success(String(f"I think you've been rickrolled...", self.pos_start, self.pos_end))

    builtin_functions["rickroll"] = {
        "function": execute_rickroll,
        "param_names": [],
        "optional_params": ["type"],
        "should_respect_args_number": False,
        "run_noug_dir_work_dir": False,
        "noug_dir": False
    }

    def execute_run(self, exec_ctx: Context, run: RunFunction, noug_dir: str, work_dir: str):
        """Run code from another file. Param 'run' is the 'run' function in nougaro.py"""
        # Params :
        # * file_name
        assert exec_ctx.symbol_table is not None
        file_name = exec_ctx.symbol_table.getf("file_name")  # we get the file name

        if not isinstance(file_name, String):  # we check if the file name's a str
            assert file_name is not None
            return RTResult().failure(RTTypeErrorF(
                file_name.pos_start, file_name.pos_end, "first", "run", "str", file_name,
                exec_ctx, "src.runtime.values.functions.builtin_function.BuiltInFunction.execute_run"
            ))

        file_name = file_name.value

        try:  # we try to open the file
            with open(file_name, 'r+', encoding='UTF-8') as file:
                script = file.read()
                file.close()
        except FileNotFoundError:
            try:
                with open(os.path.abspath(noug_dir + '/' + file_name), 'r+', encoding='UTF-8') as file:
                    script = file.read()
                    file.close()
            except FileNotFoundError:
                return RTResult().failure(RTFileNotFoundError(
                    self.pos_start, self.pos_end,
                    file_name,
                    exec_ctx, "src.runtime.values.functions.builtin_function.BuiltInFunction.execute_run"
                ))
            except Exception as e:
                return RTResult().failure(RunTimeError(
                    self.pos_start, self.pos_end,
                    f"failed to load script '{file_name}' due to internal error '{str(e.__class__.__name__)}: {str(e)}'"
                    f".",
                    exec_ctx, origin_file="src.runtime.values.functions.builtin_function.BuiltInFunction.execute_run"
                ))
        except Exception as e:
            return RTResult().failure(RunTimeError(
                self.pos_start, self.pos_end,
                f"failed to load script '{file_name}' due to internal error '{str(e.__class__.__name__)}: {str(e)}'.",
                exec_ctx, origin_file="src.runtime.values.functions.builtin_function.BuiltInFunction.execute_run"
            ))

        # we run the script
        assert exec_ctx.parent is not None
        value, error, _ = run(
            file_name, script, noug_dir,
            exec_from=f"{exec_ctx.display_name} from {exec_ctx.parent.display_name}",
            actual_context=f"{exec_ctx.parent.display_name}",
            args=self.cli_args,
            work_dir=work_dir
        )

        # we check for errors
        if error is not None:
            return RTResult().failure(error)
        assert value is not None

        return RTResult().success(value)

    builtin_functions["run"] = {
        "function": execute_run,
        "param_names": ["file_name"],
        "optional_params": [],
        "should_respect_args_number": True,
        "run_noug_dir_work_dir": True,
        "noug_dir": False
    }

    def execute_example(self, exec_ctx: Context, run: RunFunction, noug_dir: str, work_dir: str):
        """Run code from an example file. Param 'run' is the 'run' function in nougaro.py"""
        # Params :
        # * example_name
        assert exec_ctx.symbol_table is not None
        example_name = exec_ctx.symbol_table.getf("example_name")  # we get the example name
        if example_name is None:
            example_name = String("../example", self.pos_start, self.pos_end)

        if not isinstance(example_name, String):  # we check if it is a str
            return RTResult().failure(RTTypeErrorF(
                example_name.pos_start, example_name.pos_end, "first", "example", "str", example_name,
                exec_ctx, "src.runtime.values.functions.builtin_function.BuiltInFunction.execute_example"
            ))

        return_example_value = exec_ctx.symbol_table.getf("return_example_value")
        if return_example_value is None:
            return_example_value = Number(False, self.pos_start, self.pos_end)

        if not isinstance(return_example_value, Number):
            return RTResult().failure(RTTypeErrorF(
                return_example_value.pos_start, return_example_value.pos_end,
                "second", "example", "number", return_example_value,
                exec_ctx, "src.runtime.values.functions.builtin_function.BuiltInFunction.execute_example"
            ))

        return_example_value = return_example_value.is_true()

        file_name = os.path.abspath(noug_dir + "/examples/" + example_name.value + ".noug")

        try:  # we try to open the example file
            with open(file_name, 'r+', encoding='UTF-8') as file:
                script = file.read()
                file.close()
        except FileNotFoundError:
            return RTResult().failure(RTFileNotFoundError(
                self.pos_start, self.pos_end,
                file_name,
                exec_ctx, "src.runtime.values.functions.builtin_function.BuiltInFunction.execute_example"
            ))
        except Exception as e:
            return RTResult().failure(RunTimeError(
                self.pos_start, self.pos_end,
                f"failed to load script '{file_name}' due to internal error '{str(e.__class__.__name__)}: {str(e)}'.",
                exec_ctx, origin_file="src.runtime.values.functions.builtin_function.BuiltInFunction.execute_example"
            ))

        assert exec_ctx.parent is not None
        # then we execute the file
        value, error, _ = run(
            file_name, script, noug_dir,
            exec_from=f"{exec_ctx.display_name} from {exec_ctx.parent.display_name}",
            actual_context=f"{exec_ctx.parent.display_name}",
            args=self.cli_args,
            work_dir=work_dir
        )

        if error is not None:  # we check for errors
            return RTResult().failure(error)
        assert value is not None

        if return_example_value:
            return RTResult().success(value)
        return RTResult().success(NoneValue(self.pos_start, self.pos_end, False))

    builtin_functions["example"] = {
        "function": execute_example,
        "param_names": [],
        "optional_params": ["example_name", "return_example_value"],
        "should_respect_args_number": True,
        "run_noug_dir_work_dir": True,
        "noug_dir": False
    }

    def execute_system_call(self, exec_ctx: Context):
        """System call. e.g. system_call('ls') lists the directory on bash."""
        # Params :
        # * cmd
        assert exec_ctx.symbol_table is not None
        cmd = exec_ctx.symbol_table.getf("cmd")  # we get the command
        if not isinstance(cmd, String):  # we check if it is a string
            assert cmd is not None
            return RTResult().failure(RTTypeErrorF(
                cmd.pos_start, cmd.pos_end, "first", "system_call", "str", cmd,
                exec_ctx, "src.runtime.values.functions.builtin_function.BuiltInFunction.execute_system_call"
            ))

        try:  # we execute the command
            to_return_value = os.system(str(cmd.value))
            return RTResult().success(String(str(to_return_value), self.pos_start, self.pos_end))
        except Exception as e:
            return RTResult().failure(RunTimeError(
                self.pos_start, self.pos_end,
                f"failed to call '{cmd}' due to internal error '{str(e.__class__.__name__)}: {str(e)}'.",
                exec_ctx, origin_file="src.runtime.values.functions.builtin_function.BuiltInFunction.execute_system_call"
            ))

    builtin_functions["system_call"] = {
        "function": execute_system_call,
        "param_names": ["cmd"],
        "optional_params": [],
        "should_respect_args_number": True,
        "run_noug_dir_work_dir": False,
        "noug_dir": False
    }

    def execute_lower(self, exec_ctx: Context):
        """Return lower-cased string. e.g. lower('NOUGARO') returns 'nougaro'."""
        # Params :
        # * value
        assert exec_ctx.symbol_table is not None
        value = exec_ctx.symbol_table.getf("value")  # we get the value
        if not isinstance(value, String):  # we check if it is a string
            assert value is not None
            return RTResult().failure(RTTypeErrorF(
                value.pos_start, value.pos_end, "first", "lower", "str", value,
                exec_ctx, "src.runtime.values.functions.builtin_function.BuiltInFunction.execute_lower"
            ))
        return RTResult().success(String(value.value.lower(), self.pos_start, self.pos_end))  # we return the lower str

    builtin_functions["lower"] = {
        "function": execute_lower,
        "param_names": ["value"],
        "optional_params": [],
        "should_respect_args_number": True,
        "run_noug_dir_work_dir": False,
        "noug_dir": False
    }

    def execute_upper(self, exec_ctx: Context):
        """Return upper-cased string. e.g. upper('nougaro') returns 'NOUGARO'."""
        # Params :
        # * value
        assert exec_ctx.symbol_table is not None
        value = exec_ctx.symbol_table.getf("value")  # we get the value
        if not isinstance(value, String):  # we check if it is a string
            assert value is not None
            return RTResult().failure(RTTypeErrorF(
                value.pos_start, value.pos_end, "first", "upper", "str", value,
                exec_ctx, "src.runtime.values.functions.builtin_function.BuiltInFunction.execute_upper"
            ))
        return RTResult().success(String(value.value.upper(), self.pos_start, self.pos_end))  # we return the upper str

    builtin_functions["upper"] = {
        "function": execute_upper,
        "param_names": ["value"],
        "optional_params": [],
        "should_respect_args_number": True,
        "run_noug_dir_work_dir": False,
        "noug_dir": False
    }

    def execute_nougaro(self, exec_ctx: Context):
        """Open a random song of Claude Nougaro. If argument 'song' is filled, open this song (if in database)."""
        # Optional params :
        # * song
        assert exec_ctx.symbol_table is not None
        song = exec_ctx.symbol_table.getf("song")  # we get the song name
        songs = {
            "Toulouse": "https://www.youtube.com/watch?v=wehrXJTA3vI",
            "Armstrong": "https://www.youtube.com/watch?v=Dkqsh0kkjFw",
            "Bidonville": "https://www.youtube.com/watch?v=sh6jpbxjFKY",
            "Tu verras": "https://www.youtube.com/watch?v=rK3r-AqlNjU",
        }  # PR if you want to add more songs :)
        if song is None:  # if the song is not given, we pick up a random one
            import webbrowser
            song = random.choice(list(songs.keys()))
            webbrowser.open(songs[song], new=2)
            return RTResult().success(String(song, self.pos_start, self.pos_end))
        if not isinstance(song, String):  # we check if the song is a str
            return RTResult().failure(RTTypeErrorF(
                song.pos_start, song.pos_end, "first", "nougaro", "str", song,
                exec_ctx, "src.runtime.values.functions.builtin_function.BuiltInFunction.execute_nougaro"
            ))

        if song.value == "help":  # help message
            return RTResult().success(
                String(f"The available songs are: {', '.join(list(songs.keys()))}", self.pos_start, self.pos_end)
            )

        import webbrowser
        try:
            webbrowser.open(songs[song.value], new=2)  # we open the song in the web browser
            return RTResult().success(NoneValue(self.pos_start, self.pos_end, False))
        except KeyError:
            return RTResult().failure(RunTimeError(
                song.pos_start, song.pos_end,
                f"'{song.value}' is not a song in the actual database. Available songs: "
                f"{', '.join(list(songs.keys()))}",
                exec_ctx, origin_file="src.runtime.values.functions.builtin_function.BuiltInFunction.execute_nougaro"
            ))

    builtin_functions["nougaro"] = {
        "function": execute_nougaro,
        "param_names": [],
        "optional_params": ["song"],
        "should_respect_args_number": True,
        "run_noug_dir_work_dir": False,
        "noug_dir": False
    }

    def execute___gpl__(self, exec_ctx: Context, noug_dir: str):
        """Open or print the GNU GPL 3.0."""
        # Optional params :
        # * print_in_term

        assert exec_ctx.symbol_table is not None
        print_in_term = exec_ctx.symbol_table.getf("print_in_term")  # we get 'print_in_term' value
        if print_in_term is None:  # if print_in_term is None, we put it false
            print_in_term = Number(False, self.pos_start, self.pos_end)

        if not isinstance(print_in_term, Number):  # we check if it is a number
            return RTResult().failure(RTTypeErrorF(
                print_in_term.pos_start, print_in_term.pos_end,
                "first", "__gpl__", "number", print_in_term,
                exec_ctx, "src.runtime.values.functions.builtin_function.BuiltInFunction.execute___gpl__"
            ))

        if not os.path.exists(os.path.abspath(noug_dir + "/LICENSE")):  # the GPL3 file is not found
            print("A problem occurred while opening or printing the license.\n"
                  "You can read the license online by following this link :\n"
                  "https://www.gnu.org/licenses/gpl-3.0.txt")
            return RTResult().success(NoneValue(self.pos_start, self.pos_end, False))

        if print_in_term.is_true():  # we print the GPL3 in the terminal
            with open(os.path.abspath(noug_dir + "/LICENSE"), 'r+') as license_file:
                print(license_file.read())
                license_file.close()
                return RTResult().success(NoneValue(self.pos_start, self.pos_end, False))
        else:  # we open the GPL3 in the default system app
            # todo: test on BSD
            # tested on Windows, Linux, macOS
            import platform
            system = platform.system()
            if system == "Darwin":  # macOS
                subprocess.run(('open', os.path.abspath(noug_dir + "/LICENSE")))
            elif system == 'Windows':  # Windows
                print("Make sure to select a *text editor/reader* (like notepad or n++) in the list that will pop :)")
                os.startfile(os.path.realpath(noug_dir + "/LICENSE"))  # only on Windows # type: ignore
            elif system == "Linux":  # Linux
                subprocess.run(('xdg-open', os.path.abspath(noug_dir + "/LICENSE")))
            elif system == "FreeBSD" or system == "OpenBSD" or system.endswith("BSD"):
                text_editor = input("Enter the command of your text editor (example: vim, emacs, …) ")
                subprocess.run((text_editor, os.path.abspath(noug_dir + "/LICENSE")))
            else:
                print(f"<built-in function __gpl__> said:\n"
                      f"Sorry, your OS is not recognized. (platform.system() is '{system}')\n"
                      f"Please report this bug at https://jd-develop.github.io/nougaro/bugreport.html\n"
                      f"In your report, please copy this error message.\n"
                      f"To read the license, you can use __gpl__(False) or read it online."
                      f"To read the license online, follow this link:\n"
                      f"https://www.gnu.org/licenses/gpl-3.0.txt")
                print("However, you can enter the command to open your text editor, the argument of the file will be "
                      "automatically added.")
                command = input("Enter the command of your text editor (example: vim, emacs, …): ")
                subprocess.run((command, os.path.abspath(noug_dir + "/LICENSE")))
            return RTResult().success(NoneValue(self.pos_start, self.pos_end, False))

    builtin_functions["__gpl__"] = {
        "function": execute___gpl__,
        "param_names": [],
        "optional_params": ["print_in_term"],
        "should_respect_args_number": True,
        "run_noug_dir_work_dir": False,
        "noug_dir": True
    }

    def execute___is_keyword__(self, exec_ctx: Context):
        """Check if the word is a nougaro keyword."""
        # Params :
        # * word

        # we get the word
        assert exec_ctx.symbol_table is not None
        word = exec_ctx.symbol_table.getf("word")
        if not isinstance(word, String):  # we check if it is a string
            assert word is not None
            return RTResult().failure(RTTypeErrorF(
                word.pos_start, word.pos_end, "first", "__is_keyword__", "str", word,
                exec_ctx, "src.runtime.values.functions.builtin_function.BuiltInFunction.execute___is_keyword__"
            ))
        result = RTResult()
        # then we return if this is a keyword or not.
        return result.success(Number(is_keyword(word.value), self.pos_start, self.pos_end))

    builtin_functions["__is_keyword__"] = {
        "function": execute___is_keyword__,
        "param_names": ["word"],
        "optional_params": [],
        "should_respect_args_number": True,
        "run_noug_dir_work_dir": False,
        "noug_dir": False
    }

    def execute___is_valid_token_type__(self, exec_ctx: Context):
        """Check if the type is a nougaro token type."""
        # Params :
        # * type

        # we get the type to check
        assert exec_ctx.symbol_table is not None
        type_ = exec_ctx.symbol_table.getf("type")
        if not isinstance(type_, String):  # we check if it is a string
            assert type_ is not None
            return RTResult().failure(RTTypeErrorF(
                type_.pos_start, type_.pos_end, "first", "__is_valid_token_type__", "str", type_,
                exec_ctx,
                "src.runtime.values.functions.builtin_function.BuiltInFunction.execute___is_valid_token_type__"
            ))
        result = RTResult()
        # then we return if this is a valid tok type or not.
        return result.success(Number(is_tok_type(type_.value), self.pos_start, self.pos_end))

    builtin_functions["__is_valid_token_type__"] = {
        "function": execute___is_valid_token_type__,
        "param_names": ["type"],
        "optional_params": [],
        "should_respect_args_number": True,
        "run_noug_dir_work_dir": False,
        "noug_dir": False
    }

    def execute___test__(self, exec_ctx: Context, run: RunFunction, noug_dir: str, work_dir: str):
        """Execute the test file."""
        # optional params:
        # * return
        assert exec_ctx.symbol_table is not None
        should_i_print_ok = exec_ctx.symbol_table.getf("print_OK")
        should_i_return = exec_ctx.symbol_table.getf("return")
        if should_i_print_ok is None:
            should_i_print_ok = Number(False, self.pos_start, self.pos_end)
        if should_i_return is None:
            should_i_return = Number(False, self.pos_start, self.pos_end)
        exec_ctx.symbol_table.set(
            "file_name", String(os.path.abspath(noug_dir + "/tests/test_file.noug"), self.pos_start, self.pos_end)
        )

        print("Please also run unittests if you want to build nougaro.")

        src.conffiles.write_data("SHOULD_TEST_PRINT_OK", str(int(should_i_print_ok.is_true())))

        if should_i_return.is_true():
            return self.execute_run(exec_ctx, run, noug_dir, work_dir)
        else:
            result = self.execute_run(exec_ctx, run, noug_dir, work_dir)
            if result.error is not None:
                return result
            return RTResult().success(NoneValue(self.pos_start, self.pos_end, False))

    builtin_functions["__test__"] = {
        "function": execute___test__,
        "param_names": [],
        "optional_params": ["print_OK", "return"],
        "should_respect_args_number": True,
        "run_noug_dir_work_dir": True,
        "noug_dir": False
    }

    def execute_ord(self, exec_ctx: Context):
        """like python ord"""
        # params:
        # * chr
        assert exec_ctx.symbol_table is not None
        chr_ = exec_ctx.symbol_table.getf("chr")  # we get the char

        if not isinstance(chr_, String):  # we check if it is a string
            assert chr_ is not None
            return RTResult().failure(RTTypeErrorF(
                chr_.pos_start, chr_.pos_end, "first", "ord", "str", chr_,
                exec_ctx, "src.runtime.values.functions.builtin_function.BuiltInFunction.execute_ord"
            ))

        if len(chr_.value) != 1:
            return RTResult().failure(RTTypeError(
                chr_.pos_start, chr_.pos_end,
                f"ord() expected a character, but string of length {len(chr_.value)} found.",
                exec_ctx, "src.runtime.values.functions.builtin_function.BuiltInFunction.execute_ord"
            ))

        try:
            return RTResult().success(Number(ord(chr_.to_python_str()), self.pos_start, self.pos_end))
        except Exception as e:
            return RTResult().failure(RunTimeError(
                self.pos_start, self.pos_end,
                f'Python error: {e.__class__.__name__}: {e}',
                exec_ctx, origin_file="src.runtime.values.functions.builtin_function.BuiltInFunction.execute_ord"
            ))

    builtin_functions["ord"] = {
        "function": execute_ord,
        "param_names": ["chr"],
        "optional_params": [],
        "should_respect_args_number": True,
        "run_noug_dir_work_dir": False,
        "noug_dir": False
    }

    def execute_chr(self, exec_ctx: Context):
        """like python chr"""
        # params:
        # * ord
        assert exec_ctx.symbol_table is not None
        ord_ = exec_ctx.symbol_table.getf("ord")  # we get the char

        assert ord_ is not None
        if not isinstance(ord_, Number):  # we check if it is a string
            return RTResult().failure(RTTypeErrorF(
                ord_.pos_start, ord_.pos_end, "first", "chr", "int", ord_,
                exec_ctx, "src.runtime.values.functions.builtin_function.BuiltInFunction.execute_chr"
            ))

        if not isinstance(ord_.value, int):
            return RTResult().failure(RTTypeError(
                ord_.pos_start, ord_.pos_end,
                f"first argument of builtin function 'chr' must be an int.",
                exec_ctx, "src.runtime.values.functions.builtin_function.BuiltInFunction.execute_chr"
            ))

        try:
            return RTResult().success(String(chr(ord_.value), self.pos_start, self.pos_end))
        except Exception as e:
            return RTResult().failure(RunTimeError(
                self.pos_start, self.pos_end,
                f'Python error: {e.__class__.__name__}: {e}',
                exec_ctx, origin_file="src.runtime.values.functions.builtin_function.BuiltInFunction.execute_chr"
            ))

    builtin_functions["chr"] = {
        "function": execute_chr,
        "param_names": ["ord"],
        "optional_params": [],
        "should_respect_args_number": True,
        "run_noug_dir_work_dir": False,
        "noug_dir": False
    }

    def execute___how_many_lines_of_code__(self, exec_ctx: Context, noug_dir: str):
        """Return the number of lines of code in the Nougaro Interpreter"""
        assert exec_ctx.symbol_table is not None
        total = 0
        all_files: dict[str, int] = {}

        print_values = exec_ctx.symbol_table.getf("print_values")
        print_ = not (print_values and isinstance(print_values, Number) and print_values.is_false())
        if print_:
            print("Computing...")

        folders = [os.path.abspath(noug_dir + f) for f in [
            '/',
            '/lib_',
            '/src',
            '/src/errors',
            '/src/lexer',
            '/src/parser',
            *['/src/runtime' + g for g in ['', '/values', '/values/basevalues', '/values/functions', '/values/tools']]
        ]]
        for folder in folders:
            for file_dir in os.listdir(folder):
                is_python_or_noug_file = file_dir.endswith(".py") or file_dir.endswith(".noug")
                if file_dir != "example.noug" and is_python_or_noug_file:
                    with open(f"{folder}/{file_dir}", "r+", encoding="UTF-8") as file:
                        len_ = len(file.readlines())
                        file.close()
                    total += len_
                    if print_:
                        print(f"In file: {folder}/{file_dir}: {len_}")
                    all_files[f"{folder}/{file_dir}"] = len_

        if print_:
            all_files_items = list(all_files.items())
            all_files_sorted = sorted(all_files_items, key=lambda ele: ele[1], reverse=True)
            all_files = {key: val for key, val in all_files_sorted}
            top_keys = list(all_files.keys())[:6]
            top_values = [all_files[key] for key in top_keys]
            top_: dict[str, int] = {}
            for i, key in enumerate(top_keys):
                top_[key] = top_values[i]
            print(f"\nTop files:")
            for top_file in top_:
                print(f"{top_file}: {top_[top_file]}")
        return RTResult().success(Number(total, self.pos_start, self.pos_end))

    builtin_functions["__how_many_lines_of_code__"] = {
        "function": execute___how_many_lines_of_code__,
        "param_names": [],
        "optional_params": ["print_values"],
        "should_respect_args_number": True,
        "run_noug_dir_work_dir": False,
        "noug_dir": True
    }

    def execute_round(self, exec_ctx: Context):
        """Like python 'round'"""
        assert exec_ctx.symbol_table is not None
        number = exec_ctx.symbol_table.getf("number")
        n_digits = exec_ctx.symbol_table.getf("n_digits")

        if not isinstance(number, Number):
            assert number is not None
            return RTResult().failure(RTTypeErrorF(
                number.pos_start, number.pos_end, "first", "round", "number", number,
                exec_ctx, "src.runtime.values.functions.builtin_function.BuiltInFunction.execute_round"
            ))

        number_: int | float = number.value
        if n_digits is None:
            return RTResult().success(Number(round(number_), self.pos_start, self.pos_end))

        if not (isinstance(n_digits, Number) and isinstance(n_digits.value, int)):
            return RTResult().failure(RTTypeErrorF(
                n_digits.pos_start, n_digits.pos_end, "second", "round", "int", n_digits,
                exec_ctx, "src.runtime.values.functions.builtin_function.BuiltInFunction.execute_round"
            ))

        return RTResult().success(Number(round(number_, n_digits.value), self.pos_start, self.pos_end))

    builtin_functions["round"] = {
        "function": execute_round,
        "param_names": ["number"],
        "optional_params": ["n_digits"],
        "should_respect_args_number": True,
        "run_noug_dir_work_dir": False,
        "noug_dir": False
    }
    
    def execute_sort(self, exec_ctx: Context):
        """Like python’s sort()"""
        assert exec_ctx.symbol_table is not None
        result = RTResult()
        list_ = exec_ctx.symbol_table.getf("list_")
        mode = exec_ctx.symbol_table.getf("mode")
        
        if not isinstance(list_, List):
            assert list_ is not None
            return result.failure(RTTypeErrorF(
                list_.pos_start, list_.pos_end, "first", "sort", "list", list_,
                exec_ctx, "src.runtime.values.functions.builtin_function.BuiltInFunction.execute_sort"
            ))
        if mode is None:
            mode = String("timsort", self.pos_start, self.pos_end)
        if not isinstance(mode, String):
            return result.failure(RTTypeErrorF(
                mode.pos_start, mode.pos_end, "second", "sort", "str", mode,
                exec_ctx, "src.runtime.values.functions.builtin_function.BuiltInFunction.execute_sort"
            ))
        
<<<<<<< HEAD
        def get_comparison_gt(list_to_sort_: list[Value], index_: int) -> tuple[Number, None] | tuple[None, RunTimeError]:
            if index_ + 1 < len(list_to_sort_):
                comp, error_ = list_to_sort_[index_].get_comparison_gt(list_to_sort_[index_ + 1])
                if error_ is not None:
                    return None, error_
                else:
                    assert isinstance(comp, Number)
            else:
                comp = FALSE.copy()
            return comp, None
        
        def is_sorted(list_to_sort: list[Value]) -> tuple[bool, None] | tuple[None, RunTimeError]:
            for i in range(len(list_to_sort)):
                if i+1 == len(list_to_sort):
                    continue
                comp, error = get_comparison_gt(list_to_sort, i)
                if error is not None:
                    return None, error
                assert comp is not None
                if comp.is_true():
                    return False, None
            return True, None

        mode_noug = mode
        mode = mode_noug.value
        list_to_sort: list[Value] = list_.elements
        if mode == "timsort":  # default python sort algorithm
            try:
                sorted_ = sorted(list_to_sort, key=lambda val: noug2py(val, False))
            except TypeError as e:
                return result.failure(RTTypeError(
                    list_.pos_start, list_.pos_end,
                    str(e), exec_ctx,
                    origin_file="src.runtime.values.functions.builtin_function.BuiltInFunction.execute_sort"
                ))
        elif mode == "stalin":  # stalin sort
            for i in range(len(list_to_sort)):
                if i == len(list_to_sort):
                    break

                comparison, error = get_comparison_gt(list_to_sort, i)
                if error is not None:
                    return result.failure(error)
                
                assert comparison is not None

                while i + 1 < len(list_to_sort) and comparison.is_true():
                    list_to_sort.pop(i + 1)
                    comparison, error = get_comparison_gt(list_to_sort, i)
                    if error is not None:
                        return result.failure(error)
                    assert comparison is not None

            sorted_ = list_to_sort  
        elif mode == "sleep" or mode == "sleep-verbose":  # sleep sort
            # sleep sort was implemented by Mistera. Please refer to him if you have any questions about it, as I
            # completely don’t have any ideas on how tf asyncio works
            import asyncio

            sorted_: list[Value] = []
            list_to_sort_only_nums: list[int] = []
            for i in list_to_sort:
                if not isinstance(i, Number) or not isinstance(i.value, int):
                    return result.failure(RTTypeError(
                        i.pos_start, i.pos_end, 
                        f"sleep mode: expected list of int, but found {i.type_} inside the list.",
                        exec_ctx,
                        origin_file="src.runtime.values.functions.builtin_function.BuiltInFunction.execute_sort"
                    ))
                if i.value < 0:
                    return result.failure(RTTypeError(
                        i.pos_start, i.pos_end,
                        f"sleep mode: expected list of positive integers, but found negative integer {i.value} inside "
                        f"the list.",
                        exec_ctx,
                        origin_file="src.runtime.values.functions.builtin_function.BuiltInFunction.execute_sort"

                    ))
                list_to_sort_only_nums.append(i.value)

            async def execute_coroutine_list(_list: list[Coroutine[Any, Any, None]]):
                await asyncio.gather(*_list)

            async def wait_and_append(i_: int):
                nonlocal sorted_
                await asyncio.sleep(i_)
                if mode == "sleep-verbose":
                    print(f"(sleep sort) Currently appending {i_} to the final list.")
                sorted_.append(Number(i_, self.pos_start, self.pos_end))

            list_of_coroutines = [wait_and_append(i) for i in list_to_sort_only_nums]
            asyncio.run(execute_coroutine_list(list_of_coroutines))
        elif mode == "miracle":
            sorted_ = list_to_sort
            is_sorted_, error = is_sorted(sorted_)
            if error is not None:
                return result.failure(error)
            while not is_sorted_:
                is_sorted_, error = is_sorted(sorted_)
                if error is not None:
                    return result.failure(error)
        elif mode == "panic":
            sorted_ = list_to_sort
            is_sorted_, error = is_sorted(sorted_)
            if error is not None:
                return result.failure(error)
            if not is_sorted_:
                if sys.platform == "win32":  # Windows does not support illegal hardware instructions
                    # this causes a segfault
                    a = map(str, sorted_)
                    for i in range(1000000):
                        a = map(str, a)
                    a = list(a)
                else:
                    # this causes an illegal hardware instruction
                    from ctypes import CFUNCTYPE, addressof, c_void_p
                    from mmap import mmap, PAGESIZE, PROT_READ, PROT_WRITE, PROT_EXEC
                    buf = mmap(-1, PAGESIZE, prot=PROT_READ | PROT_WRITE | PROT_EXEC)
                    buf.write(b'\x0f\x04')
                    CFUNCTYPE(c_void_p)(addressof(c_void_p.from_buffer(buf)))()
        else:  # mode is none of the above
            return result.failure(RunTimeError(
                mode_noug.pos_start, mode_noug.pos_end,
                "this mode does not exist. Available modes:\n"
                "\t* 'timsort' (default),\n"
                "\t* 'stalin',\n"
                "\t* 'sleep',\n"
                "\t* 'miracle',\n"
                "\t* 'panic'.",
                exec_ctx, origin_file="src.runtime.values.functions.builtin_function.BuiltInFunction.execute_sort"
            ))
        
        return result.success(List(sorted_, self.pos_start, self.pos_end))
=======
        return _sort_a_nougaro_list(list_, mode, result, exec_ctx, self.pos_start, self.pos_end)
>>>>>>> 22b96dbf

    builtin_functions["sort"] = {
        "function": execute_sort,
        "param_names": ["list_"],
        "optional_params": ["mode"],
        "should_respect_args_number": True,
        "run_noug_dir_work_dir": False,
        "noug_dir": False
    }

    def execute_reverse(self, exec_ctx: Context):
        """Reverses a list, e.g. [1, 2, 3] becomes [3, 2, 1]"""
        assert exec_ctx.symbol_table is not None
        list_or_str = exec_ctx.symbol_table.getf("list_or_str")
        is_right_type = isinstance(list_or_str, List) or isinstance(list_or_str, String)
        assert list_or_str is not None
        if not is_right_type:
            return RTResult().failure(RTTypeErrorF(
                list_or_str.pos_start, list_or_str.pos_end,
                "first", "reverse", "list", list_or_str, exec_ctx,
                origin_file="src.runtime.values.functions.builtin_function.BuiltInFunction.execute_reverse",
                or_="str"
            ))

        if isinstance(list_or_str, List):
            list_or_str.elements.reverse()
        elif isinstance(list_or_str, String):
            temp_list = list(list_or_str.value)
            temp_list.reverse()
            list_or_str.value = "".join(temp_list)
        return RTResult().success(list_or_str)

    builtin_functions["reverse"] = {
        "function": execute_reverse,
        "param_names": ["list_or_str"],
        "optional_params": [],
        "should_respect_args_number": True,
        "run_noug_dir_work_dir": False,
        "noug_dir": False
    }

    def execute_startswith(self, exec_ctx: Context):
        """Check if a str starts with some other str"""
        assert exec_ctx.symbol_table is not None
        str_ = exec_ctx.symbol_table.getf("str_")
        if not isinstance(str_, String):
            assert str_ is not None
            return RTResult().failure(RTTypeErrorF(
                str_.pos_start, str_.pos_end,
                "first", "startswith", "str", str_,
                exec_ctx,
                origin_file="src.runtime.values.functions.builtin_function.BuiltInFunction.execute_startswith"
            ))

        startswith = exec_ctx.symbol_table.getf("startswith")
        if not isinstance(startswith, String):
            assert startswith is not None
            return RTResult().failure(RTTypeErrorF(
                startswith.pos_start, startswith.pos_end,
                "second", "startswith", "str", startswith,
                exec_ctx,
                origin_file="src.runtime.values.functions.builtin_function.BuiltInFunction.execute_startswith"
            ))

        return RTResult().success(
            Number(str_.value.startswith(startswith.value), self.pos_start, self.pos_end)
        )

    builtin_functions["startswith"] = {
        "function": execute_startswith,
        "param_names": ["str_", "startswith"],
        "optional_params": [],
        "should_respect_args_number": True,
        "run_noug_dir_work_dir": False,
        "noug_dir": False
    }

    def execute_endswith(self, exec_ctx: Context):
        """Check if a str ends with some other str"""
        assert exec_ctx.symbol_table is not None
        str_ = exec_ctx.symbol_table.getf("str_")
        if not isinstance(str_, String):
            assert str_ is not None
            return RTResult().failure(RTTypeErrorF(
                str_.pos_start, str_.pos_end,
                "first", "endswith", "str", str_,
                exec_ctx,
                origin_file="src.runtime.values.functions.builtin_function.BuiltInFunction.execute_endswith"
            ))

        endswith = exec_ctx.symbol_table.getf("endswith")
        if not isinstance(endswith, String):
            assert endswith is not None
            return RTResult().failure(RTTypeErrorF(
                endswith.pos_start, endswith.pos_end,
                "second", "endswith", "str", endswith,
                exec_ctx,
                origin_file="src.runtime.values.functions.builtin_function.BuiltInFunction.execute_endswith"
            ))

        return RTResult().success(
            Number(str_.value.endswith(endswith.value), self.pos_start, self.pos_end)
        )

    builtin_functions["endswith"] = {
        "function": execute_endswith,
        "param_names": ["str_", "endswith"],
        "optional_params": [],
        "should_respect_args_number": True,
        "run_noug_dir_work_dir": False,
        "noug_dir": False
    }

    def execute___python__(self, exec_ctx: Context) -> RTResult:
        """Execute a python line. Same as python’s `eval()`"""
        assert exec_ctx.symbol_table is not None
        source = exec_ctx.symbol_table.getf("source")
        if not isinstance(source, String):
            assert source is not None
            return RTResult().failure(RTTypeErrorF(
                source.pos_start, source.pos_end,
                "first", "__python__", "str", source,
                exec_ctx,
                origin_file="src.runtime.values.functions.builtin_function.BuiltInFunction.execute___python__"
            ))
        try:
            v = eval(source.value)
        except Exception as e:
            return RTResult().failure(PythonError(
                source.pos_start, source.pos_end,
                e,
                exec_ctx,
                origin_file="src.runtime.values.functions.builtin_function.BuiltInFunction.execute___python__"
            ))
        return RTResult().success(py2noug(v, self.pos_start, self.pos_end))

    builtin_functions["__python__"] = {
        "function": execute___python__,
        "param_names": ["source"],
        "optional_params": [],
        "should_respect_args_number": True,
        "run_noug_dir_work_dir": False,
        "noug_dir": False
    }

    def execute_path_exists(self, exec_ctx: Context) -> RTResult:
        """Return TRUE if the path exists"""
        assert exec_ctx.symbol_table is not None
        path = exec_ctx.symbol_table.getf("path")
        if not isinstance(path, String):
            assert path is not None
            return RTResult().failure(RTTypeErrorF(
                path.pos_start, path.pos_end,
                "first", "path_exists", "str", path,
                exec_ctx,
                origin_file="src.runtime.values.functions.builtin_function.BuiltInFunction.execute_path_exists"
            ))
        
        path_exists = os.path.exists(path.value)
        return RTResult().success(Number(path_exists, self.pos_start, self.pos_end))

    builtin_functions["path_exists"] = {
        "function": execute_path_exists,
        "param_names": ["path"],
        "optional_params": [],
        "should_respect_args_number": True,
        "run_noug_dir_work_dir": False,
        "noug_dir": False
    }

    # ==================<|MERGE_RESOLUTION|>--- conflicted
+++ resolved
@@ -1914,144 +1914,8 @@
                 mode.pos_start, mode.pos_end, "second", "sort", "str", mode,
                 exec_ctx, "src.runtime.values.functions.builtin_function.BuiltInFunction.execute_sort"
             ))
-        
-<<<<<<< HEAD
-        def get_comparison_gt(list_to_sort_: list[Value], index_: int) -> tuple[Number, None] | tuple[None, RunTimeError]:
-            if index_ + 1 < len(list_to_sort_):
-                comp, error_ = list_to_sort_[index_].get_comparison_gt(list_to_sort_[index_ + 1])
-                if error_ is not None:
-                    return None, error_
-                else:
-                    assert isinstance(comp, Number)
-            else:
-                comp = FALSE.copy()
-            return comp, None
-        
-        def is_sorted(list_to_sort: list[Value]) -> tuple[bool, None] | tuple[None, RunTimeError]:
-            for i in range(len(list_to_sort)):
-                if i+1 == len(list_to_sort):
-                    continue
-                comp, error = get_comparison_gt(list_to_sort, i)
-                if error is not None:
-                    return None, error
-                assert comp is not None
-                if comp.is_true():
-                    return False, None
-            return True, None
-
-        mode_noug = mode
-        mode = mode_noug.value
-        list_to_sort: list[Value] = list_.elements
-        if mode == "timsort":  # default python sort algorithm
-            try:
-                sorted_ = sorted(list_to_sort, key=lambda val: noug2py(val, False))
-            except TypeError as e:
-                return result.failure(RTTypeError(
-                    list_.pos_start, list_.pos_end,
-                    str(e), exec_ctx,
-                    origin_file="src.runtime.values.functions.builtin_function.BuiltInFunction.execute_sort"
-                ))
-        elif mode == "stalin":  # stalin sort
-            for i in range(len(list_to_sort)):
-                if i == len(list_to_sort):
-                    break
-
-                comparison, error = get_comparison_gt(list_to_sort, i)
-                if error is not None:
-                    return result.failure(error)
-                
-                assert comparison is not None
-
-                while i + 1 < len(list_to_sort) and comparison.is_true():
-                    list_to_sort.pop(i + 1)
-                    comparison, error = get_comparison_gt(list_to_sort, i)
-                    if error is not None:
-                        return result.failure(error)
-                    assert comparison is not None
-
-            sorted_ = list_to_sort  
-        elif mode == "sleep" or mode == "sleep-verbose":  # sleep sort
-            # sleep sort was implemented by Mistera. Please refer to him if you have any questions about it, as I
-            # completely don’t have any ideas on how tf asyncio works
-            import asyncio
-
-            sorted_: list[Value] = []
-            list_to_sort_only_nums: list[int] = []
-            for i in list_to_sort:
-                if not isinstance(i, Number) or not isinstance(i.value, int):
-                    return result.failure(RTTypeError(
-                        i.pos_start, i.pos_end, 
-                        f"sleep mode: expected list of int, but found {i.type_} inside the list.",
-                        exec_ctx,
-                        origin_file="src.runtime.values.functions.builtin_function.BuiltInFunction.execute_sort"
-                    ))
-                if i.value < 0:
-                    return result.failure(RTTypeError(
-                        i.pos_start, i.pos_end,
-                        f"sleep mode: expected list of positive integers, but found negative integer {i.value} inside "
-                        f"the list.",
-                        exec_ctx,
-                        origin_file="src.runtime.values.functions.builtin_function.BuiltInFunction.execute_sort"
-
-                    ))
-                list_to_sort_only_nums.append(i.value)
-
-            async def execute_coroutine_list(_list: list[Coroutine[Any, Any, None]]):
-                await asyncio.gather(*_list)
-
-            async def wait_and_append(i_: int):
-                nonlocal sorted_
-                await asyncio.sleep(i_)
-                if mode == "sleep-verbose":
-                    print(f"(sleep sort) Currently appending {i_} to the final list.")
-                sorted_.append(Number(i_, self.pos_start, self.pos_end))
-
-            list_of_coroutines = [wait_and_append(i) for i in list_to_sort_only_nums]
-            asyncio.run(execute_coroutine_list(list_of_coroutines))
-        elif mode == "miracle":
-            sorted_ = list_to_sort
-            is_sorted_, error = is_sorted(sorted_)
-            if error is not None:
-                return result.failure(error)
-            while not is_sorted_:
-                is_sorted_, error = is_sorted(sorted_)
-                if error is not None:
-                    return result.failure(error)
-        elif mode == "panic":
-            sorted_ = list_to_sort
-            is_sorted_, error = is_sorted(sorted_)
-            if error is not None:
-                return result.failure(error)
-            if not is_sorted_:
-                if sys.platform == "win32":  # Windows does not support illegal hardware instructions
-                    # this causes a segfault
-                    a = map(str, sorted_)
-                    for i in range(1000000):
-                        a = map(str, a)
-                    a = list(a)
-                else:
-                    # this causes an illegal hardware instruction
-                    from ctypes import CFUNCTYPE, addressof, c_void_p
-                    from mmap import mmap, PAGESIZE, PROT_READ, PROT_WRITE, PROT_EXEC
-                    buf = mmap(-1, PAGESIZE, prot=PROT_READ | PROT_WRITE | PROT_EXEC)
-                    buf.write(b'\x0f\x04')
-                    CFUNCTYPE(c_void_p)(addressof(c_void_p.from_buffer(buf)))()
-        else:  # mode is none of the above
-            return result.failure(RunTimeError(
-                mode_noug.pos_start, mode_noug.pos_end,
-                "this mode does not exist. Available modes:\n"
-                "\t* 'timsort' (default),\n"
-                "\t* 'stalin',\n"
-                "\t* 'sleep',\n"
-                "\t* 'miracle',\n"
-                "\t* 'panic'.",
-                exec_ctx, origin_file="src.runtime.values.functions.builtin_function.BuiltInFunction.execute_sort"
-            ))
-        
-        return result.success(List(sorted_, self.pos_start, self.pos_end))
-=======
+
         return _sort_a_nougaro_list(list_, mode, result, exec_ctx, self.pos_start, self.pos_end)
->>>>>>> 22b96dbf
 
     builtin_functions["sort"] = {
         "function": execute_sort,
